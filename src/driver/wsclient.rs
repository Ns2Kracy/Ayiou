--- conflicted
+++ resolved
@@ -47,19 +47,11 @@
                         tokio::select! {
                             msg = stream.next() => {
                                 match msg {
-<<<<<<< HEAD
-                                    Some(Ok(ws_msg)) => {
-                                        if let Some(raw) = Self::convert(ws_msg)
-                                            && self.incoming_tx.send(raw).await.is_err() {
-                                                return Ok(());
-                                            }
-=======
                                     Some(Ok(Message::Text(text))) => {
                                         let payload = text.to_string();
                                         if self.incoming_tx.send(payload).await.is_err() {
                                             return Ok(());
                                         }
->>>>>>> 29e2bbec
                                     }
                                     Some(Ok(Message::Binary(_))) => {
                                         // ignore binary frames for OneBot
